--- conflicted
+++ resolved
@@ -16,14 +16,7 @@
 LIBDIR ?= /usr/lib
 INCLUDEDIR ?= /usr/include
 
-<<<<<<< HEAD
-CFG_TA_GPROF_SUPPORT ?= n
-CFG_TA_FTRACE_SUPPORT ?= n
-
 .PHONY: all build build-libteec build-libsks install copy_export \
-=======
-.PHONY: all build build-libteec install copy_export \
->>>>>>> bc0ec8ce
 	clean cscope clean-cscope \
 	checkpatch-pre-req checkpatch-modified-patch checkpatch-modified-file \
 	checkpatch-last-commit-patch checkpatch-last-commit-file \
